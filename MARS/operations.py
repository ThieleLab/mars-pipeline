import pandas as pd
import json
import os
import numpy as np
import re

# Added new function to remove the clade identifier in the phyla & species names,
# expanding & integrating matlab standalone code from Bram into the python MARS pipeline - JW
def remove_clades_from_taxaNames(merged_df):
    """ 
    Remove clade extensions from phyla & species names and sums counts of all clades of each taxa together.

    Args:
        merged_df (pd.DataFrame): The input DataFrame with taxonomic groups in the index.
    
    Returns:
        grouped_df (pd.DataFrame): The input DataFrame with taxonomic groups in the index, without clade seperation anymore.
    """
    merged_df = merged_df.reset_index()
    taxa = merged_df['Taxon']

    
    # Filter taxa that contain ';s__' & split the strings by ';'
    taxaSpecies = taxa[taxa.str.contains(';s__')]
    taxaSpeciesSplit = taxaSpecies.str.split(';', expand=True)

    # Extract species from the 7th column (species column)
    species = taxaSpeciesSplit[6].astype(str)

    # Clean species names using regex
    species = species.str.replace(r'_[A-Z]$', '', regex=True)
    species = species.str.replace(r'_[A-Z]\s', '', regex=True)

    # Update taxa with cleaned species
    taxaSpeciesUpdate = pd.concat([taxaSpeciesSplit.iloc[:, :6], species], axis=1)
    taxaSpeciesUpdate = taxaSpeciesUpdate.apply(lambda x: ';'.join(x.astype(str)), axis=1)

    # Replace original taxa with updated species & update the merged_df
    taxa[taxa.str.contains(';s__')] = taxaSpeciesUpdate.values
    merged_df['Taxon'] = taxa


    # Filter taxa that contain ';p__' & split the strings by ';'
    taxaPhyla = taxa[taxa.str.contains(';p__')]
    taxaPhylaSplit = taxaPhyla.str.split(';', expand=True)

    # Extract phyla from the 2nd column (pyhla column)
    phyla = taxaPhylaSplit[1].astype(str)

    # Clean pyhla names using regex
    phyla = phyla.str.replace(r'_[A-Z]$', '', regex=True)
    phyla = phyla.str.replace(r'_[A-Z]\s', '', regex=True)

    # Convert "Firmicutes" phlya naming convention into AGORA2 naming convention: "Bacillota"
    phyla = phyla.replace("p__Firmicutes", "p__Bacillota")

    # Update taxa with cleaned pyhla
    taxaPhylaUpdate = pd.concat([taxaPhylaSplit.iloc[:, :1], phyla, taxaPhylaSplit.iloc[:, 2:]], axis=1)
    taxaPhylaUpdate = taxaPhylaUpdate.apply(lambda x: ';'.join(x.astype(str)), axis=1)

    # Replace original taxa with updated phyla & update the merged_df
    taxa[taxa.str.contains(';p__')] = taxaPhylaUpdate.values
    merged_df['Taxon'] = taxa

    # Group by 'Taxon' and sum, remove 'GroupCount' column if it exists &
    # rename columns to remove 'sum_' prefix
    grouped_df = merged_df.groupby('Taxon').sum().reset_index()
    if 'GroupCount' in grouped_df.columns:
        grouped_df.drop(columns='GroupCount', inplace=True)
    grouped_df.columns = [col.replace('sum_', '') for col in grouped_df.columns]

    return grouped_df

def split_taxonomic_groups(merged_df, flagLoneSpecies=False, taxaSplit='; '):
    """
    Split the taxonomic groups in the index of the input DataFrame and create separate DataFrames for each taxonomic level.

    Args:
        merged_df (pd.DataFrame): The input DataFrame with taxonomic groups in the index, without clade seperation anymore.

    Returns:
        dict: A dictionary with keys as taxonomic levels and values as the corresponding DataFrames.
    """

    levels = ['Kingdom', 'Phylum', 'Class', 'Order', 'Family', 'Genus', 'Species']

    # Replace all level indicators in the 'Taxon' column
    # Added drop=True argument as indexing of merged_df is reset within 
    # remove_clades_from_taxaNames function - JW
    merged_df = merged_df.reset_index(drop=True)
    
    merged_df['Taxon'] = merged_df['Taxon'].replace(".__", "", regex=True)
    print(taxaSplit)
    # Reset the index and split the index column into separate columns for each taxonomic level
    taxonomic_levels_df = merged_df 
    taxonomic_split_df = taxonomic_levels_df['Taxon'].str.split(taxaSplit, expand=True)
    print(taxonomic_split_df)
    taxonomic_split_df = taxonomic_split_df.fillna('') # deals with cases of empty string instead of np.nan
    taxonomic_split_df.columns = levels

    # Concatenate genus and species names if both are present, otherwise leave species column unchanged
    if flagLoneSpecies:
        taxonomic_split_df['Species'] = taxonomic_split_df.apply(
            lambda row: row['Genus'] + '_' + row['Species'] if row['Species'] != '' else row['Species'],
            axis=1
    )

    # Concatenate the taxonomic_split_df and the abundance data from taxonomic_levels_df
    taxonomic_levels_df = pd.concat([taxonomic_split_df, taxonomic_levels_df.iloc[:, 1:]], axis=1)

    # Initialize a dictionary to store DataFrames for each taxonomic level
    taxonomic_dfs = {}

    # Iterate through the taxonomic levels and create a DataFrame for each level
    for level in levels:
        level_df = taxonomic_levels_df[[level] + list(taxonomic_levels_df.columns[len(levels):])]
        level_df = level_df.rename(columns={level: 'Taxon'})

        # Set the 'Taxon' column as the index and remove rows with an empty string in the 'Taxon' column
        level_df = level_df.set_index('Taxon')
        level_df = level_df.loc[level_df.index != '']

        # Add the DataFrame to the dictionary
        taxonomic_dfs[level] = level_df

    return taxonomic_dfs

def rename_taxa(taxonomic_dfs):
    """
    Rename taxa in the taxonomic DataFrames by applying alterations, specific alterations, and homosynonyms.

    Args:
        taxonomic_dfs (dict): A dictionary with keys as taxonomic levels and values as the corresponding DataFrames.

    Returns:
        dict: A dictionary with keys as taxonomic levels and values as the renamed DataFrames.
    """

    resources_dir = os.path.join(os.path.dirname(__file__), 'resources')
    renaming_json_path = os.path.join(resources_dir, 'renaming.json')

    # Read the dictionaries from the JSON file
    with open(renaming_json_path, 'r') as f:
        loaded_dicts = json.load(f)

    # Access the dictionaries
    alterations, specific_alterations, homosynonyms = loaded_dicts

    renamed_dfs = {}

    for level, df in taxonomic_dfs.items():
        renamed_df = df.copy()

        # Apply alterations
        for pattern in alterations:
            renamed_df.index = renamed_df.index.str.replace(pattern, '', regex=True)

        # Apply specific alterations
        for pattern, replacement in specific_alterations.items():
            renamed_df.index = renamed_df.index.str.replace(pattern, replacement, regex=True)

        # Apply homosynonyms
        for pattern, replacement in homosynonyms.items():
            renamed_df.index = renamed_df.index.str.replace(pattern, replacement, regex=True)

        # Add the renamed DataFrame to the dictionary
        renamed_dfs[level] = renamed_df

    return renamed_dfs

def check_presence_in_agora2(dataframes):
    """
    Check if entries from the input DataFrames are in the AGORA2 DataFrame under the same level column.
    Split the input DataFrames into two DataFrames: present and absent. 
    Add "pan" prefix to the index of the present DataFrame if the level is "Species".

    Args:
        dataframes (dict): A dictionary containing the input DataFrames to be checked against AGORA2.

    Returns:
        dict: A dictionary containing the present and absent DataFrames for each taxonomic level.
    """

    resources_dir = os.path.join(os.path.dirname(__file__), 'resources')
    agora2_path = os.path.join(resources_dir, 'AGORA2.parquet')

    agora2_df = pd.read_parquet(agora2_path)

    present_dataframes, absent_dataframes = {}, {}
    for level, input_df in dataframes.items():
        # Remove "_" from the index of the input DataFrame and find entries present in AGORA2
        present_mask = input_df.index.str.replace('_', ' ').isin(agora2_df[level])
        present_df = input_df.loc[present_mask]

        # Add "pan" prefix to the index of the present DataFrame if the level is "Species"
        if level == 'Species':
            present_df.index = 'pan' + present_df.index

        # Find entries absent in AGORA2
        absent_mask = ~present_mask
        absent_df = input_df.loc[absent_mask]

        present_dataframes[level] = present_df
        absent_dataframes[level] = absent_df

    return present_dataframes, absent_dataframes

def calculate_metrics(dataframes, group=None):
    """
    Calculate alpha diversity, read counts, Firmicutes to Bacteroidetes ratio.

    Args:
        dataframes (dict): A dictionary with keys as taxonomic levels and values as the corresponding DataFrames.

    Returns:
        dict: A dictionary with keys as taxonomic levels and values as the calculated metrics.
    """

    metrics = {}

    for level, df in dataframes.items():
        if group is not None:
            df = df[group]
        
        # Calculate read counts
        read_counts = df.sum()

        # Calculate alpha diversity using the Shannon index
        # Found small error in shannon_index calculation (needs rel.abundances
        # as input instead of absolute readcounts per species). Added df with
        # rel. abundances and calculated shannon_index from there - JW
        rel_abundances = df.div(read_counts)
        shannon_index = -1 * (rel_abundances * rel_abundances.apply(np.log)).sum()

        level_metrics = {
            'read_counts': read_counts,
            'shannon_index': shannon_index,
        }

        if level == 'Phylum':
            # Calculate phylum distribution
            phylum_distribution = df.groupby(df.index.name).sum()

            # Replace altenative naming of Bacteroidetes to allow for
            # ratio calculation - JW
            phylum_distribution = phylum_distribution.rename({'Bacteroidota':'Bacteroidetes'}, axis='index')

            # Calculate Firmicutes to Bacteroidetes ratio
            # As phyla "Firmicutes" is named as "Bacillota" in AGORA2, needed to replace taxa name - JW
            firmicutes = phylum_distribution.loc['Bacillota'] if 'Bacillota' in phylum_distribution.index else 0
            bacteroidetes = phylum_distribution.loc['Bacteroidetes'] if 'Bacteroidetes' in phylum_distribution.index else 0
<<<<<<< HEAD
            # Added if statement for unlikely condition bacteroidetes are not present
            # in microbiome dataset to avoid "division by 0" error - JW
            if 'Bacteroidetes' in phylum_distribution.index:
                fb_ratio = firmicutes / bacteroidetes
            else:
                fb_ratio = 0

            level_metrics.update({
                'firmicutes_bacteroidetes_ratio': fb_ratio,
            })

=======
            # Gate to confirm op is legal
            if int(firmicutes) > 0 and int(bacteroidetes) > 0:
                fb_ratio = firmicutes / bacteroidetes

                level_metrics.update({
                    'firmicutes_bacteroidetes_ratio': fb_ratio,
                })
            else:
                print('fb ratio could not be calculated')
>>>>>>> 5be7fe97
        # Add the metrics to the main dictionary
        metrics[level] = pd.DataFrame.from_dict(level_metrics)

    return metrics<|MERGE_RESOLUTION|>--- conflicted
+++ resolved
@@ -249,7 +249,7 @@
             # As phyla "Firmicutes" is named as "Bacillota" in AGORA2, needed to replace taxa name - JW
             firmicutes = phylum_distribution.loc['Bacillota'] if 'Bacillota' in phylum_distribution.index else 0
             bacteroidetes = phylum_distribution.loc['Bacteroidetes'] if 'Bacteroidetes' in phylum_distribution.index else 0
-<<<<<<< HEAD
+
             # Added if statement for unlikely condition bacteroidetes are not present
             # in microbiome dataset to avoid "division by 0" error - JW
             if 'Bacteroidetes' in phylum_distribution.index:
@@ -261,7 +261,6 @@
                 'firmicutes_bacteroidetes_ratio': fb_ratio,
             })
 
-=======
             # Gate to confirm op is legal
             if int(firmicutes) > 0 and int(bacteroidetes) > 0:
                 fb_ratio = firmicutes / bacteroidetes
@@ -271,7 +270,7 @@
                 })
             else:
                 print('fb ratio could not be calculated')
->>>>>>> 5be7fe97
+
         # Add the metrics to the main dictionary
         metrics[level] = pd.DataFrame.from_dict(level_metrics)
 
